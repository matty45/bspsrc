/*
 ** 2011 April 5
 **
 ** The author disclaims copyright to this source code.  In place of
 ** a legal notice, here is a blessing:
 **    May you do good and not evil.
 **    May you find forgiveness for yourself and forgive others.
 **    May you share freely, never taking more than you give.
 */

package info.ata4.bspsrc.modules.texture;

/**
 * Enumeration of (mostly) game-independent tool textures.
 *
 * @author Nico Bergemann <barracuda415 at yahoo.de>
 */
public final class ToolTexture {

    private ToolTexture() {
    }

    public static final String EMPTY = null;
    public static final String NODRAW = "tools/toolsnodraw";
    public static final String WHITE = "skybox/sky_fake_white";
    public static final String BLACK = "tools/toolsblack";
    public static final String INVIS = "tools/toolsinvisible";
    public static final String ORANGE = "dev/dev_measuregeneric01";
    public static final String SKIP = "tools/toolsskip";
    public static final String CLIP = "tools/toolsclip";
    public static final String PLAYERCLIP = "tools/toolsplayerclip";
    public static final String NPCCLIP = "tools/toolsnpcclip";
    public static final String AREAPORTAL = "tools/toolsareaportal";
    public static final String BLOCKLIGHT = "tools/toolsblocklight";
    public static final String BLOCKBULLETS = "tools/toolsblockbullets";
    public static final String BLOCKLOS = "tools/toolsblock_los";
    public static final String INVISLADDER = "tools/toolsinvisibleladder";
    public static final String DOTTED = "tools/toolsdotted";
    public static final String OCCLUDER = "tools/toolsoccluder";
<<<<<<< HEAD
    public static final String TRIGGER = "tools/toolstrigger";
=======

    //CSGO Only
    public static final String CSGO_GRENADECLIP = "tools/toolsgrenadeclip";
    public static final String CSGO_DRONECLIP = "tools/toolsdroneclip";
>>>>>>> b36bdeac
}
<|MERGE_RESOLUTION|>--- conflicted
+++ resolved
@@ -1,48 +1,45 @@
-/*
- ** 2011 April 5
- **
- ** The author disclaims copyright to this source code.  In place of
- ** a legal notice, here is a blessing:
- **    May you do good and not evil.
- **    May you find forgiveness for yourself and forgive others.
- **    May you share freely, never taking more than you give.
- */
-
-package info.ata4.bspsrc.modules.texture;
-
-/**
- * Enumeration of (mostly) game-independent tool textures.
- *
- * @author Nico Bergemann <barracuda415 at yahoo.de>
- */
-public final class ToolTexture {
-
-    private ToolTexture() {
-    }
-
-    public static final String EMPTY = null;
-    public static final String NODRAW = "tools/toolsnodraw";
-    public static final String WHITE = "skybox/sky_fake_white";
-    public static final String BLACK = "tools/toolsblack";
-    public static final String INVIS = "tools/toolsinvisible";
-    public static final String ORANGE = "dev/dev_measuregeneric01";
-    public static final String SKIP = "tools/toolsskip";
-    public static final String CLIP = "tools/toolsclip";
-    public static final String PLAYERCLIP = "tools/toolsplayerclip";
-    public static final String NPCCLIP = "tools/toolsnpcclip";
-    public static final String AREAPORTAL = "tools/toolsareaportal";
-    public static final String BLOCKLIGHT = "tools/toolsblocklight";
-    public static final String BLOCKBULLETS = "tools/toolsblockbullets";
-    public static final String BLOCKLOS = "tools/toolsblock_los";
-    public static final String INVISLADDER = "tools/toolsinvisibleladder";
-    public static final String DOTTED = "tools/toolsdotted";
-    public static final String OCCLUDER = "tools/toolsoccluder";
-<<<<<<< HEAD
-    public static final String TRIGGER = "tools/toolstrigger";
-=======
-
-    //CSGO Only
-    public static final String CSGO_GRENADECLIP = "tools/toolsgrenadeclip";
-    public static final String CSGO_DRONECLIP = "tools/toolsdroneclip";
->>>>>>> b36bdeac
-}
+/*
+ ** 2011 April 5
+ **
+ ** The author disclaims copyright to this source code.  In place of
+ ** a legal notice, here is a blessing:
+ **    May you do good and not evil.
+ **    May you find forgiveness for yourself and forgive others.
+ **    May you share freely, never taking more than you give.
+ */
+
+package info.ata4.bspsrc.modules.texture;
+
+/**
+ * Enumeration of (mostly) game-independent tool textures.
+ *
+ * @author Nico Bergemann <barracuda415 at yahoo.de>
+ */
+public final class ToolTexture {
+
+    private ToolTexture() {
+    }
+
+    public static final String EMPTY = null;
+    public static final String NODRAW = "tools/toolsnodraw";
+    public static final String WHITE = "skybox/sky_fake_white";
+    public static final String BLACK = "tools/toolsblack";
+    public static final String INVIS = "tools/toolsinvisible";
+    public static final String ORANGE = "dev/dev_measuregeneric01";
+    public static final String SKIP = "tools/toolsskip";
+    public static final String CLIP = "tools/toolsclip";
+    public static final String PLAYERCLIP = "tools/toolsplayerclip";
+    public static final String NPCCLIP = "tools/toolsnpcclip";
+    public static final String AREAPORTAL = "tools/toolsareaportal";
+    public static final String BLOCKLIGHT = "tools/toolsblocklight";
+    public static final String BLOCKBULLETS = "tools/toolsblockbullets";
+    public static final String BLOCKLOS = "tools/toolsblock_los";
+    public static final String INVISLADDER = "tools/toolsinvisibleladder";
+    public static final String DOTTED = "tools/toolsdotted";
+    public static final String OCCLUDER = "tools/toolsoccluder";
+    public static final String TRIGGER = "tools/toolstrigger";
+
+    //CSGO Only
+    public static final String CSGO_GRENADECLIP = "tools/toolsgrenadeclip";
+    public static final String CSGO_DRONECLIP = "tools/toolsdroneclip";
+}